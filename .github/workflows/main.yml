#
# Copyright (c) 2022, 2024, Oracle and/or its affiliates. All rights reserved.
# DO NOT ALTER OR REMOVE COPYRIGHT NOTICES OR THIS FILE HEADER.
#
# This code is free software; you can redistribute it and/or modify it
# under the terms of the GNU General Public License version 2 only, as
# published by the Free Software Foundation.  Oracle designates this
# particular file as subject to the "Classpath" exception as provided
# by Oracle in the LICENSE file that accompanied this code.
#
# This code is distributed in the hope that it will be useful, but WITHOUT
# ANY WARRANTY; without even the implied warranty of MERCHANTABILITY or
# FITNESS FOR A PARTICULAR PURPOSE.  See the GNU General Public License
# version 2 for more details (a copy is included in the LICENSE file that
# accompanied this code).
#
# You should have received a copy of the GNU General Public License version
# 2 along with this work; if not, write to the Free Software Foundation,
# Inc., 51 Franklin St, Fifth Floor, Boston, MA 02110-1301 USA.
#
# Please contact Oracle, 500 Oracle Parkway, Redwood Shores, CA 94065 USA
# or visit www.oracle.com if you need additional information or have any
# questions.
#

name: 'OpenJDK GHA Sanity Checks'

on:
  push:
    branches-ignore:
<<<<<<< HEAD
      - master
      - dev
      - release
=======
>>>>>>> bf3cfbef
      - pr/*
  workflow_dispatch:
    inputs:
      platforms:
        description: 'Platform(s) to execute on (comma separated, e.g. "linux-x64, macos, aarch64")'
        required: true
        default: 'linux-x64, linux-x64-variants, linux-cross-compile, alpine-linux-x64, macos-x64, macos-aarch64, windows-x64, windows-aarch64, docs'
      configure-arguments:
        description: 'Additional configure arguments'
        required: false
      make-arguments:
        description: 'Additional make arguments'
        required: false
      dry-run:
        description: 'Dry run: skip actual builds and tests'
        required: false

concurrency:
  group: ${{ github.workflow }}-${{ github.ref }}
  cancel-in-progress: true

jobs:

  ###
  ### Determine platforms to include
  ###

  prepare:
    name: 'Prepare the run'
    runs-on: ubuntu-22.04
    env:
      # List of platforms to exclude by default
      EXCLUDED_PLATFORMS: 'alpine-linux-x64'
    outputs:
      linux-x64: ${{ steps.include.outputs.linux-x64 }}
      linux-x64-variants: ${{ steps.include.outputs.linux-x64-variants }}
      linux-cross-compile: ${{ steps.include.outputs.linux-cross-compile }}
      alpine-linux-x64: ${{ steps.include.outputs.alpine-linux-x64 }}
      macos-x64: ${{ steps.include.outputs.macos-x64 }}
      macos-aarch64: ${{ steps.include.outputs.macos-aarch64 }}
      windows-x64: ${{ steps.include.outputs.windows-x64 }}
      windows-aarch64: ${{ steps.include.outputs.windows-aarch64 }}
      docs: ${{ steps.include.outputs.docs }}
      dry-run: ${{ steps.include.outputs.dry-run }}

    steps:
      - name: 'Checkout the scripts'
        uses: actions/checkout@v4
        with:
          sparse-checkout: |
            .github
            make/conf/github-actions.conf

      - name: 'Build JTReg'
        id: jtreg
        uses: ./.github/actions/build-jtreg

      # TODO: Now that we are checking out the repo scripts, we can put the following code
      # into a separate file
      - name: 'Check what jobs to run'
        id: include
        run: |
          # Determine which platform jobs to run

          # Returns 'true' if the input platform list matches any of the platform monikers given as argument,
          # 'false' otherwise.
          # arg $1: platform name or names to look for

          # Convert EXCLUDED_PLATFORMS from a comma-separated string to an array
          IFS=',' read -r -a excluded_array <<< "$EXCLUDED_PLATFORMS"

          function check_platform() {
            if [[ $GITHUB_EVENT_NAME == workflow_dispatch ]]; then
              input='${{ github.event.inputs.platforms }}'
            elif [[ $GITHUB_EVENT_NAME == push ]]; then
              if [[ '${{ !secrets.JDK_SUBMIT_FILTER || startsWith(github.ref, 'refs/heads/submit/') }}' == 'false' ]]; then
                # If JDK_SUBMIT_FILTER is set, and this is not a "submit/" branch, don't run anything
                >&2 echo 'JDK_SUBMIT_FILTER is set and not a "submit/" branch'
                echo 'false'
                return
              else
                input='${{ secrets.JDK_SUBMIT_PLATFORMS }}'
              fi
            fi

            normalized_input="$(echo ,$input, | tr -d ' ')"
            if [[ "$normalized_input" == ",," ]]; then
              # For an empty input, assume all platforms should run, except those in the EXCLUDED_PLATFORMS list
              for excluded in "${excluded_array[@]}"; do
                if [[ "$1" == "$excluded" ]]; then
                  echo 'false'
                  return
                fi
              done
              echo 'true'
              return
            else
              # Check for all acceptable platform names
              for part in $* ; do
                if echo "$normalized_input" | grep -q -e ",$part," ; then
                  echo 'true'
                  return
                fi
              done

              # If not explicitly included, check against the EXCLUDED_PLATFORMS list
              for excluded in "${excluded_array[@]}"; do
                if [[ "$1" == "$excluded" ]]; then
                  echo 'false'
                  return
                fi
              done
            fi

            echo 'false'
          }

          function check_dry_run() {
            if [[ $GITHUB_EVENT_NAME == workflow_dispatch ]]; then
              # Take the user-specified one.
              echo '${{ github.event.inputs.dry-run }}'
              return
            elif [[ $GITHUB_EVENT_NAME == push ]]; then
              # Cut out the real branch name
              BRANCH=${GITHUB_REF##*/}

              # Dry run rebuilds the caches in current branch, so they can be reused
              # for any child PR branches. Because of this, we want to trigger this
              # workflow in master branch, so that actual PR branches can use the cache.
              # This workflow would trigger every time contributors sync their master
              # branches in their personal forks.
              if [[ $BRANCH == "master" ]]; then
                echo 'true'
                return
              fi

              # ...same for stabilization branches
              if [[ $BRANCH =~ "jdk(.*)" ]]; then
                echo 'true'
                return
              fi
            fi

            echo 'false'
          }

          echo "linux-x64=$(check_platform linux-x64 linux x64)" >> $GITHUB_OUTPUT
          echo "linux-x64-variants=$(check_platform linux-x64-variants variants)" >> $GITHUB_OUTPUT
          echo "linux-cross-compile=$(check_platform linux-cross-compile cross-compile)" >> $GITHUB_OUTPUT
          echo "alpine-linux-x64=$(check_platform alpine-linux-x64 alpine-linux x64)" >> $GITHUB_OUTPUT
          echo "macos-x64=$(check_platform macos-x64 macos x64)" >> $GITHUB_OUTPUT
          echo "macos-aarch64=$(check_platform macos-aarch64 macos aarch64)" >> $GITHUB_OUTPUT
          echo "windows-x64=$(check_platform windows-x64 windows x64)" >> $GITHUB_OUTPUT
          echo "windows-aarch64=$(check_platform windows-aarch64 windows aarch64)" >> $GITHUB_OUTPUT
          echo "docs=$(check_platform docs)" >> $GITHUB_OUTPUT
          echo "dry-run=$(check_dry_run)" >> $GITHUB_OUTPUT

  ###
  ### Build jobs
  ###

  build-linux-x64:
    name: linux-x64
    needs: prepare
    uses: ./.github/workflows/build-linux.yml
    with:
      platform: linux-x64
      gcc-major-version: '10'
      configure-arguments: ${{ github.event.inputs.configure-arguments }}
      make-arguments: ${{ github.event.inputs.make-arguments }}
      dry-run: ${{ needs.prepare.outputs.dry-run == 'true' }}
    if: needs.prepare.outputs.linux-x64 == 'true'

  build-linux-x64-hs-nopch:
    name: linux-x64-hs-nopch
    needs: prepare
    uses: ./.github/workflows/build-linux.yml
    with:
      platform: linux-x64
      make-target: 'hotspot'
      debug-levels: '[ "debug" ]'
      gcc-major-version: '10'
      extra-conf-options: '--disable-precompiled-headers'
      configure-arguments: ${{ github.event.inputs.configure-arguments }}
      make-arguments: ${{ github.event.inputs.make-arguments }}
      dry-run: ${{ needs.prepare.outputs.dry-run == 'true' }}
    if: needs.prepare.outputs.linux-x64-variants == 'true'

  build-linux-x64-hs-zero:
    name: linux-x64-hs-zero
    needs: prepare
    uses: ./.github/workflows/build-linux.yml
    with:
      platform: linux-x64
      make-target: 'hotspot'
      debug-levels: '[ "debug" ]'
      gcc-major-version: '10'
      extra-conf-options: '--with-jvm-variants=zero --disable-precompiled-headers'
      configure-arguments: ${{ github.event.inputs.configure-arguments }}
      make-arguments: ${{ github.event.inputs.make-arguments }}
      dry-run: ${{ needs.prepare.outputs.dry-run == 'true' }}
    if: needs.prepare.outputs.linux-x64-variants == 'true'

  build-linux-x64-hs-minimal:
    name: linux-x64-hs-minimal
    needs: prepare
    uses: ./.github/workflows/build-linux.yml
    with:
      platform: linux-x64
      make-target: 'hotspot'
      debug-levels: '[ "debug" ]'
      gcc-major-version: '10'
      extra-conf-options: '--with-jvm-variants=minimal --disable-precompiled-headers'
      configure-arguments: ${{ github.event.inputs.configure-arguments }}
      make-arguments: ${{ github.event.inputs.make-arguments }}
      dry-run: ${{ needs.prepare.outputs.dry-run == 'true' }}
    if: needs.prepare.outputs.linux-x64-variants == 'true'

  build-linux-x64-hs-optimized:
    name: linux-x64-hs-optimized
    needs: prepare
    uses: ./.github/workflows/build-linux.yml
    with:
      platform: linux-x64
      make-target: 'hotspot'
      # Technically this is not the "debug" level, but we can't inject a new matrix state for just this job
      debug-levels: '[ "debug" ]'
      gcc-major-version: '10'
      extra-conf-options: '--with-debug-level=optimized --disable-precompiled-headers'
      configure-arguments: ${{ github.event.inputs.configure-arguments }}
      make-arguments: ${{ github.event.inputs.make-arguments }}
      dry-run: ${{ needs.prepare.outputs.dry-run == 'true' }}
    if: needs.prepare.outputs.linux-x64-variants == 'true'

  build-linux-x64-static:
    name: linux-x64-static
    needs: prepare
    uses: ./.github/workflows/build-linux.yml
    with:
      platform: linux-x64
      make-target: 'static-jdk-bundles'
      # There are issues with fastdebug static build in GHA due to space limit.
      # Only do release build for now.
      debug-levels: '[ "release" ]'
      gcc-major-version: '10'
      configure-arguments: ${{ github.event.inputs.configure-arguments }}
      make-arguments: ${{ github.event.inputs.make-arguments }}
      dry-run: ${{ needs.prepare.outputs.dry-run == 'true' }}
      static-suffix: "-static"
    if: needs.prepare.outputs.linux-x64 == 'true'

  build-linux-x64-static-libs:
    name: linux-x64-static-libs
    needs: prepare
    uses: ./.github/workflows/build-linux.yml
    with:
      platform: linux-x64
      make-target: 'static-libs-bundles'
      # Only build static-libs-bundles for release builds.
      # For debug builds, building static-libs often exceeds disk space.
      debug-levels: '[ "release" ]'
      gcc-major-version: '10'
      configure-arguments: ${{ github.event.inputs.configure-arguments }}
      make-arguments: ${{ github.event.inputs.make-arguments }}
      dry-run: ${{ needs.prepare.outputs.dry-run == 'true' }}
      # Upload static libs bundles separately to avoid interference with normal linux-x64 bundle.
      # This bundle is not used by testing jobs, but downstreams use it to check that
      # dependent projects, e.g. libgraal, builds fine.
      bundle-suffix: "-static-libs"
    if: needs.prepare.outputs.linux-x64-variants == 'true'

  build-linux-cross-compile:
    name: linux-cross-compile
    needs: prepare
    uses: ./.github/workflows/build-cross-compile.yml
    with:
      gcc-major-version: '10'
      configure-arguments: ${{ github.event.inputs.configure-arguments }}
      make-arguments: ${{ github.event.inputs.make-arguments }}
      dry-run: ${{ needs.prepare.outputs.dry-run == 'true' }}
    if: needs.prepare.outputs.linux-cross-compile == 'true'

  build-alpine-linux-x64:
    name: alpine-linux-x64
    needs: prepare
    uses: ./.github/workflows/build-alpine-linux.yml
    with:
      platform: alpine-linux-x64
      configure-arguments: ${{ github.event.inputs.configure-arguments }}
      make-arguments: ${{ github.event.inputs.make-arguments }}
      dry-run: ${{ needs.prepare.outputs.dry-run == 'true' }}
    if: needs.prepare.outputs.alpine-linux-x64 == 'true'

  build-macos-x64:
    name: macos-x64
    needs: prepare
    uses: ./.github/workflows/build-macos.yml
    with:
      platform: macos-x64
      runs-on: 'macos-13'
      xcode-toolset-version: '14.3.1'
      configure-arguments: ${{ github.event.inputs.configure-arguments }}
      make-arguments: ${{ github.event.inputs.make-arguments }}
      dry-run: ${{ needs.prepare.outputs.dry-run == 'true' }}
    if: needs.prepare.outputs.macos-x64 == 'true'

  build-macos-aarch64:
    name: macos-aarch64
    needs: prepare
    uses: ./.github/workflows/build-macos.yml
    with:
      platform: macos-aarch64
      runs-on: 'macos-14'
      xcode-toolset-version: '15.4'
      configure-arguments: ${{ github.event.inputs.configure-arguments }}
      make-arguments: ${{ github.event.inputs.make-arguments }}
      dry-run: ${{ needs.prepare.outputs.dry-run == 'true' }}
    if: needs.prepare.outputs.macos-aarch64 == 'true'

  build-windows-x64:
    name: windows-x64
    needs: prepare
    uses: ./.github/workflows/build-windows.yml
    with:
      platform: windows-x64
      msvc-toolset-version: '14.44'
      msvc-toolset-architecture: 'x86.x64'
      configure-arguments: ${{ github.event.inputs.configure-arguments }}
      make-arguments: ${{ github.event.inputs.make-arguments }}
      dry-run: ${{ needs.prepare.outputs.dry-run == 'true' }}
    if: needs.prepare.outputs.windows-x64 == 'true'

  build-windows-aarch64:
    name: windows-aarch64
    needs: prepare
    uses: ./.github/workflows/build-windows.yml
    with:
      platform: windows-aarch64
      msvc-toolset-version: '14.44'
      msvc-toolset-architecture: 'arm64'
      make-target: 'hotspot'
      extra-conf-options: '--openjdk-target=aarch64-unknown-cygwin'
      configure-arguments: ${{ github.event.inputs.configure-arguments }}
      make-arguments: ${{ github.event.inputs.make-arguments }}
      dry-run: ${{ needs.prepare.outputs.dry-run == 'true' }}
    if: needs.prepare.outputs.windows-aarch64 == 'true'

  build-docs:
    name: docs
    needs: prepare
    uses: ./.github/workflows/build-linux.yml
    with:
      platform: linux-x64
      debug-levels: '[ "debug" ]'
      make-target: 'docs-jdk-bundles'
      # Make sure we never try to make full docs, since that would require a
      # build JDK, and we do not need the additional testing of the graphs.
      extra-conf-options: '--disable-full-docs'
      gcc-major-version: '10'
      configure-arguments: ${{ github.event.inputs.configure-arguments }}
      make-arguments: ${{ github.event.inputs.make-arguments }}
      dry-run: ${{ needs.prepare.outputs.dry-run == 'true' }}
    if: needs.prepare.outputs.docs == 'true'

  ###
  ### Test jobs
  ###

  test-linux-x64:
    name: linux-x64
    needs:
      - prepare
      - build-linux-x64
    uses: ./.github/workflows/test.yml
    with:
      platform: linux-x64
      bootjdk-platform: linux-x64
      runs-on: ubuntu-22.04
      dry-run: ${{ needs.prepare.outputs.dry-run == 'true' }}
      debug-suffix: -debug

  test-linux-x64-static:
    name: linux-x64-static
    needs:
      - prepare
      - build-linux-x64
      - build-linux-x64-static
    uses: ./.github/workflows/test.yml
    with:
      platform: linux-x64
      bootjdk-platform: linux-x64
      runs-on: ubuntu-22.04
      dry-run: ${{ needs.prepare.outputs.dry-run == 'true' }}
      static-suffix: "-static"

  test-macos-aarch64:
    name: macos-aarch64
    needs:
      - prepare
      - build-macos-aarch64
    uses: ./.github/workflows/test.yml
    with:
      platform: macos-aarch64
      bootjdk-platform: macos-aarch64
      runs-on: macos-14
      dry-run: ${{ needs.prepare.outputs.dry-run == 'true' }}
      xcode-toolset-version: '15.4'
      debug-suffix: -debug

  test-windows-x64:
    name: windows-x64
    needs:
      - prepare
      - build-windows-x64
    uses: ./.github/workflows/test.yml
    with:
      platform: windows-x64
      bootjdk-platform: windows-x64
      runs-on: windows-2025
      dry-run: ${{ needs.prepare.outputs.dry-run == 'true' }}
      debug-suffix: -debug<|MERGE_RESOLUTION|>--- conflicted
+++ resolved
@@ -28,12 +28,9 @@
 on:
   push:
     branches-ignore:
-<<<<<<< HEAD
       - master
       - dev
       - release
-=======
->>>>>>> bf3cfbef
       - pr/*
   workflow_dispatch:
     inputs:
