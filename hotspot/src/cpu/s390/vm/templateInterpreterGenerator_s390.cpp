--- conflicted
+++ resolved
@@ -1,10 +1,6 @@
 /*
  * Copyright (c) 2016, 2017, Oracle and/or its affiliates. All rights reserved.
-<<<<<<< HEAD
- * Copyright (c) 2016, 2017 SAP SE. All rights reserved.
-=======
  * Copyright (c) 2016, 2017, SAP SE. All rights reserved.
->>>>>>> a2a4b3cc
  * DO NOT ALTER OR REMOVE COPYRIGHT NOTICES OR THIS FILE HEADER.
  *
  * This code is free software; you can redistribute it and/or modify it
