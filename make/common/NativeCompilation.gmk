--- conflicted
+++ resolved
@@ -292,12 +292,7 @@
     endif
 
     ifneq ($$(strip $$($1_CFLAGS) $$($1_CXXFLAGS) $$($1_OPTIMIZATION)), )
-<<<<<<< HEAD
-      $1_VARDEPS := $$($1_CFLAGS) $$($1_CXXFLAGS) $$($1_OPT_CFLAGS) \
-          $$($1_OPT_CXXFLAGS)
-=======
       $1_VARDEPS := $$($1_CFLAGS) $$($1_CXXFLAGS) $$($1_OPTIMIZATION)
->>>>>>> ceea4396
       $1_VARDEPS_FILE := $$(call DependOnVariable, $1_VARDEPS, $$($1_OBJ).vardeps)
     endif
 
